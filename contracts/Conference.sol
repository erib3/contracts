--- conflicted
+++ resolved
@@ -1,34 +1,6 @@
 pragma solidity 0.4.24;
 
-<<<<<<< HEAD
 interface Conference {
-=======
-import './GroupAdmin.sol';
-import './zeppelin/lifecycle/Destructible.sol';
-
-contract Conference is Destructible, GroupAdmin {
-    string public name;
-    uint256 public deposit;
-    uint public limitOfParticipants;
-    uint public registered;
-    uint public attended;
-    bool public ended;
-    bool public cancelled;
-    uint public endedAt;
-    uint public coolingPeriod;
-    uint256 public payoutAmount;
-    string public encryption;
-
-    mapping (address => Participant) public participants;
-    mapping (uint => address) public participantsIndex;
-
-    struct Participant {
-        string participantName;
-        address addr;
-        bool attended;
-        bool paid;
-    }
->>>>>>> 0949167c
 
     event RegisterEvent(address addr, string participantName, string _encryption);
     event AttendEvent(address addr);
@@ -36,231 +8,4 @@
     event WithdrawEvent(address addr, uint256 _payout);
     event CancelEvent();
     event ClearEvent(address addr, uint256 leftOver);
-
-<<<<<<< HEAD
-=======
-    /* Modifiers */
-    modifier onlyActive {
-        require(!ended);
-        _;
-    }
-
-    modifier noOneRegistered {
-        require(registered == 0);
-        _;
-    }
-
-    modifier onlyEnded {
-        require(ended);
-        _;
-    }
-
-    /* Public functions */
-    /**
-     * @dev Construcotr.
-     * @param _name The name of the event
-     * @param _deposit The amount each participant deposits. The default is set to 0.02 Ether. The amount cannot be changed once deployed.
-     * @param _limitOfParticipants The number of participant. The default is set to 20. The number can be changed by the owner of the event.
-     * @param _coolingPeriod The period participants should withdraw their deposit after the event ends. After the cooling period, the event owner can claim the remining deposits.
-     * @param _encryption A pubic key. The admin can use this public key to encrypt pariticipant username which is stored in event. The admin can later decrypt the name using his/her private key.
-     * @param _owner Who the owner of this contract should be
-     */
-    constructor (
-        string _name,
-        uint256 _deposit,
-        uint _limitOfParticipants,
-        uint _coolingPeriod,
-        string _encryption,
-        address _owner
-    ) public {
-        if (_owner != address(0)) {
-            owner = _owner;
-        }
-
-        if (bytes(_name).length != 0){
-            name = _name;
-        } else {
-            name = 'Test';
-        }
-
-        if(_deposit != 0){
-            deposit = _deposit;
-        }else{
-            deposit = 0.02 ether;
-        }
-
-        if (_limitOfParticipants != 0){
-            limitOfParticipants = _limitOfParticipants;
-        }else{
-            limitOfParticipants = 20;
-        }
-
-        if (_coolingPeriod != 0) {
-            coolingPeriod = _coolingPeriod;
-        } else {
-            coolingPeriod = 1 weeks;
-        }
-
-        if (bytes(_encryption).length != 0) {
-            encryption = _encryption;
-        }
-    }
-
-    /**
-     * @dev Registers with twitter name and full user name (the user name is encrypted).
-     * @param _participant The twitter address of the participant
-     * @param _encrypted The encrypted participant name
-     */
-    function registerWithEncryption(string _participant, string _encrypted) external payable onlyActive{
-        registerInternal(_participant);
-        emit RegisterEvent(msg.sender, _participant, _encrypted);
-    }
-
-    /**
-     * @dev Registers with twitter name.
-     * @param _participant The twitter address of the participant
-     */
-    function register(string _participant) external payable onlyActive{
-        registerInternal(_participant);
-        emit RegisterEvent(msg.sender, _participant, '');
-    }
-
-    /**
-     * @dev The internal function to register participant
-     * @param _participant The twitter address of the participant
-     */
-    function registerInternal(string _participant) internal {
-        require(msg.value == deposit);
-        require(registered < limitOfParticipants);
-        require(!isRegistered(msg.sender));
-
-        registered++;
-        participantsIndex[registered] = msg.sender;
-        participants[msg.sender] = Participant(_participant, msg.sender, false, false);
-    }
-
-    /**
-     * @dev Withdraws deposit after the event is over.
-     */
-    function withdraw() external onlyEnded{
-        require(payoutAmount > 0);
-        Participant participant = participants[msg.sender];
-        require(participant.addr == msg.sender);
-        require(cancelled || participant.attended);
-        require(participant.paid == false);
-
-        participant.paid = true;
-        participant.addr.transfer(payoutAmount);
-        emit WithdrawEvent(msg.sender, payoutAmount);
-    }
-
-    /* Constants */
-    /**
-     * @dev Returns total balance of the contract. This function can be deprecated when refactroing front end code.
-     * @return The total balance of the contract.
-     */
-    function totalBalance() view public returns (uint256){
-        return address(this).balance;
-    }
-
-    /**
-     * @dev Returns true if the given user is registered.
-     * @param _addr The address of a participant.
-     * @return True if the address exists in the pariticipant list.
-     */
-    function isRegistered(address _addr) view public returns (bool){
-        return participants[_addr].addr != address(0);
-    }
-
-    /**
-     * @dev Returns true if the given user is attended.
-     * @param _addr The address of a participant.
-     * @return True if the user is marked as attended by admin.
-     */
-    function isAttended(address _addr) view public returns (bool){
-        return isRegistered(_addr) && participants[_addr].attended;
-    }
-
-    /**
-     * @dev Returns true if the given user has withdrawn his/her deposit.
-     * @param _addr The address of a participant.
-     * @return True if the attendee has withdrawn his/her deposit.
-     */
-    function isPaid(address _addr) view public returns (bool){
-        return isRegistered(_addr) && participants[_addr].paid;
-    }
-
-    /**
-     * @dev Show the payout amount each participant can withdraw.
-     * @return The amount each participant can withdraw.
-     */
-    function payout() view public returns(uint256){
-        if (attended == 0) return 0;
-        return uint(totalBalance()) / uint(attended);
-    }
-
-    /* Admin only functions */
-
-    /**
-     * @dev Ends the event by owner
-     */
-    function payback() external onlyOwner onlyActive{
-        payoutAmount = payout();
-        ended = true;
-        endedAt = now;
-        emit PaybackEvent(payoutAmount);
-    }
-
-    /**
-     * @dev Cancels the event by owner. When the event is canceled each participant can withdraw their deposit back.
-     */
-    function cancel() external onlyOwner onlyActive{
-        payoutAmount = deposit;
-        cancelled = true;
-        ended = true;
-        endedAt = now;
-        emit CancelEvent();
-    }
-
-    /**
-    * @dev The event owner transfer the outstanding deposits  if there are any unclaimed deposits after cooling period
-    */
-    function clear() external onlyOwner onlyEnded{
-        require(now > endedAt + coolingPeriod);
-        uint leftOver = totalBalance();
-        owner.transfer(leftOver);
-        emit ClearEvent(owner, leftOver);
-    }
-
-    /**
-     * @dev Change the capacity of the event. The owner can change it until event is over.
-     * @param _limitOfParticipants the number of the capacity of the event.
-     */
-    function setLimitOfParticipants(uint _limitOfParticipants) external onlyOwner onlyActive{
-        limitOfParticipants = _limitOfParticipants;
-    }
-
-    /**
-     * @dev Change the name of the event. The owner can change it as long as no one has registered yet.
-     * @param _name the name of the event.
-     */
-    function changeName(string _name) external onlyOwner noOneRegistered{
-        name = _name;
-    }
-
-    /**
-     * @dev Mark participants as attended. The attendance cannot be undone.
-     * @param _addresses The list of participant's address.
-     */
-    function attend(address[] _addresses) external onlyAdmin onlyActive{
-        for( uint i = 0; i < _addresses.length; i++){
-            address _addr = _addresses[i];
-            require(isRegistered(_addr));
-            require(!isAttended(_addr));
-            emit AttendEvent(_addr);
-            participants[_addr].attended = true;
-            attended++;
-        }
-    }
->>>>>>> 0949167c
 }