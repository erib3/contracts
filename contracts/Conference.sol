--- conflicted
+++ resolved
@@ -1,9 +1,5 @@
-<<<<<<< HEAD
-pragma solidity ^0.4.2;
+pragma solidity ^0.4.8;
 import './InvitationRepository.sol';
-=======
-pragma solidity ^0.4.8;
->>>>>>> eae99cce
 import './zeppelin/Rejector.sol';
 import './zeppelin/Ownable.sol';
 import './zeppelin/Killable.sol';
@@ -105,13 +101,8 @@
 
 	/* Public functions */
 
-<<<<<<< HEAD
 	function Conference(uint _coolingPeriod, address _invitation_repository_address) {
-		name = 'Edcon Post conference lunch';
-=======
-	function Conference(uint _coolingPeriod) {
 		name = 'Test';
->>>>>>> eae99cce
 		deposit = 1 ether;
 		totalBalance = 0;
 		registered = 0;
