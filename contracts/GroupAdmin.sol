<<<<<<< HEAD
pragma solidity 0.4.24;

import "./zeppelin/ownership/Ownable.sol";
=======
pragma solidity ^0.5.4;

import './zeppelin/ownership/Ownable.sol';
>>>>>>> b511c93a

/**
* @title GroupAdmin
* @dev The contract allows multiple addresses to perform as admin.
*/
contract GroupAdmin is Ownable {
    event AdminGranted(address indexed grantee);
    event AdminRevoked(address indexed grantee);
    address[] public admins;

    modifier onlyAdmin() {
        require(isAdmin(msg.sender), 'must be admin');
        _;
    }

    /**
    * @dev Grants admin right to given addresses.
    * @param newAdmins An array of addresses
    */
    function grant(address[] memory newAdmins) public onlyOwner{
        for(uint i = 0; i < newAdmins.length; i++){
            admins.push(newAdmins[i]);
            emit AdminGranted(newAdmins[i]);
        }
    }

    /**
    * @dev Revoke admin right from given addresses.
    * @param oldAdmins An array of addresses
    */
    function revoke(address[] memory oldAdmins) public onlyOwner{
        for(uint oldIdx = 0; oldIdx < oldAdmins.length; oldIdx++){
            for (uint idx = 0; idx < admins.length; idx++) {
                if (admins[idx] == oldAdmins[oldIdx]) {
                    admins[idx] = admins[admins.length - 1];
                    admins.length--;
                    emit AdminRevoked(oldAdmins[oldIdx]);
                    break;
                }
            }
        }
    }

    /**
    * @dev Returns admin addresses
    * @return Admin addresses
    */
    function getAdmins() public view returns(address[] memory){
        // todo: include owner;
        return admins;
    }

    /**
    * @dev Returns number of admings.
    * @return Number of admings.
    */
    function numOfAdmins() public view returns(uint){
        return admins.length;
    }

    /**
    * @dev Returns if the given address is admin or not.
    * @param admin An address.
    * @return True if the given address is admin.
    */
    function isAdmin(address admin) public view returns(bool){
        if (admin == owner) return true;

        for (uint i = 0; i<admins.length; i++){
            if (admins[i] == admin){
                return true;
            }
        }
        return false;
    }
}<|MERGE_RESOLUTION|>--- conflicted
+++ resolved
@@ -1,12 +1,6 @@
-<<<<<<< HEAD
-pragma solidity 0.4.24;
-
-import "./zeppelin/ownership/Ownable.sol";
-=======
 pragma solidity ^0.5.4;
 
 import './zeppelin/ownership/Ownable.sol';
->>>>>>> b511c93a
 
 /**
 * @title GroupAdmin
