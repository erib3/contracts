--- conflicted
+++ resolved
@@ -1,249 +1,9 @@
 pragma solidity ^0.5.4;
 
-<<<<<<< HEAD
 interface Conference {
-=======
-import './GroupAdmin.sol';
-
-contract Conference is GroupAdmin {
-    string public name;
-    uint256 public deposit;
-    uint256 public limitOfParticipants;
-    uint256 public registered;
-    bool public ended;
-    bool public cancelled;
-    uint256 public endedAt;
-    uint256 public totalAttended;
-    uint256 public coolingPeriod;
-    uint256 public payoutAmount;
-    uint256[] public attendanceMaps;
-
-    mapping (address => Participant) public participants;
-    mapping (uint256 => address) public participantsIndex;
-
-    struct Participant {
-        uint256 index;
-        address payable addr;
-        bool paid;
-    }
->>>>>>> b511c93a
-
     event RegisterEvent(address addr, uint256 index);
     event FinalizeEvent(uint256[] maps, uint256 payout, uint256 endedAt);
     event WithdrawEvent(address addr, uint256 payout);
     event CancelEvent(uint256 endedAt);
     event ClearEvent(address addr, uint256 leftOver);
-<<<<<<< HEAD
-=======
-    event UpdateParticipantLimit(uint256 limit);
-
-    /* Modifiers */
-    modifier onlyActive {
-        require(!ended, 'already ended');
-        _;
-    }
-
-    modifier noOneRegistered {
-        require(registered == 0, 'people have already registered');
-        _;
-    }
-
-    modifier onlyEnded {
-        require(ended, 'not yet ended');
-        _;
-    }
-
-    /* Public functions */
-    /**
-     * @dev Construcotr.
-     * @param _name The name of the event
-     * @param _deposit The amount each participant deposits. The default is set to 0.02 Ether. The amount cannot be changed once deployed.
-     * @param _limitOfParticipants The number of participant. The default is set to 20. The number can be changed by the owner of the event.
-     * @param _coolingPeriod The period participants should withdraw their deposit after the event ends. After the cooling period, the event owner can claim the remining deposits.
-     * @param _owner Who the owner of this contract should be
-     */
-    constructor (
-        string memory _name,
-        uint256 _deposit,
-        uint256 _limitOfParticipants,
-        uint256 _coolingPeriod,
-        address payable _owner
-    ) public {
-        if (_owner != address(0)) {
-            owner = _owner;
-        }
-
-        if (bytes(_name).length != 0){
-            name = _name;
-        } else {
-            name = 'Test';
-        }
-
-        if(_deposit != 0){
-            deposit = _deposit;
-        }else{
-            deposit = 0.02 ether;
-        }
-
-        if (_limitOfParticipants != 0){
-            limitOfParticipants = _limitOfParticipants;
-        }else{
-            limitOfParticipants = 20;
-        }
-
-        if (_coolingPeriod != 0) {
-            coolingPeriod = _coolingPeriod;
-        } else {
-            coolingPeriod = 1 weeks;
-        }
-    }
-
-    /**
-     * @dev Register for the event
-     */
-    function register() external payable onlyActive{
-        require(msg.value == deposit, 'must send exact deposit amount');
-        require(registered < limitOfParticipants, 'participant limit reached');
-        require(!isRegistered(msg.sender), 'already registered');
-
-        registered++;
-        participantsIndex[registered] = msg.sender;
-        participants[msg.sender] = Participant(registered, msg.sender, false);
-
-        emit RegisterEvent(msg.sender, registered);
-    }
-
-
-    /**
-     * @dev Withdraws deposit after the event is over.
-     */
-    function withdraw() external onlyEnded{
-        require(payoutAmount > 0, 'payout is 0');
-        Participant storage participant = participants[msg.sender];
-        require(participant.addr == msg.sender, 'forbidden access');
-        require(cancelled || isAttended(msg.sender), 'event still active or you did not attend');
-        require(participant.paid == false, 'already withdrawn');
-
-        participant.paid = true;
-        participant.addr.transfer(payoutAmount);
-        emit WithdrawEvent(msg.sender, payoutAmount);
-    }
-
-    /* Constants */
-    /**
-     * @dev Returns total balance of the contract. This function can be deprecated when refactroing front end code.
-     * @return The total balance of the contract.
-     */
-    function totalBalance() public view returns (uint256){
-        return address(this).balance;
-    }
-
-    /**
-     * @dev Returns true if the given user is registered.
-     * @param _addr The address of a participant.
-     * @return True if the address exists in the pariticipant list.
-     */
-    function isRegistered(address _addr) public view returns (bool){
-        return participants[_addr].addr != address(0);
-    }
-
-    /**
-     * @dev Returns true if the given user is attended.
-     * @param _addr The address of a participant.
-     * @return True if the user is marked as attended by admin.
-     */
-    function isAttended(address _addr) public view returns (bool){
-        if (!isRegistered(_addr) || !ended) {
-            return false;
-        }
-        // check the attendance maps
-        else {
-            Participant storage p = participants[_addr];
-            uint256 pIndex = p.index - 1;
-            uint256 map = attendanceMaps[uint256(pIndex / 256)];
-            return (0 < (map & (2 ** (pIndex % 256))));
-        }
-    }
-
-
-    /**
-     * @dev Returns true if the given user has withdrawn his/her deposit.
-     * @param _addr The address of a participant.
-     * @return True if the attendee has withdrawn his/her deposit.
-     */
-    function isPaid(address _addr) public view returns (bool){
-        return isRegistered(_addr) && participants[_addr].paid;
-    }
-
-    /* Admin only functions */
-
-    /**
-     * @dev Cancels the event by owner. When the event is canceled each participant can withdraw their deposit back.
-     */
-    function cancel() external onlyOwner onlyActive{
-        payoutAmount = deposit;
-        cancelled = true;
-        ended = true;
-        endedAt = now;
-        emit CancelEvent(endedAt);
-    }
-
-    /**
-    * @dev The event owner transfer the outstanding deposits  if there are any unclaimed deposits after cooling period
-    */
-    function clear() external onlyOwner onlyEnded{
-        require(now > endedAt + coolingPeriod, 'still in cooling period');
-        uint256 leftOver = totalBalance();
-        owner.transfer(leftOver);
-        emit ClearEvent(owner, leftOver);
-    }
-
-    /**
-     * @dev Change the capacity of the event. The owner can change it until event is over.
-     * @param _limitOfParticipants the number of the capacity of the event.
-     */
-    function setLimitOfParticipants(uint256 _limitOfParticipants) external onlyOwner onlyActive{
-        limitOfParticipants = _limitOfParticipants;
-
-        emit UpdateParticipantLimit(limitOfParticipants);
-    }
-
-    /**
-     * @dev Change the name of the event. The owner can change it as long as no one has registered yet.
-     * @param _name the name of the event.
-     */
-    function changeName(string calldata _name) external onlyOwner noOneRegistered{
-        name = _name;
-    }
-
-    /**
-     * @dev Mark participants as attended and enable payouts. The attendance cannot be undone.
-     * @param _maps The attendance status of participants represented by uint256 values.
-     */
-    function finalize(uint256[] calldata _maps) external onlyAdmin onlyActive {
-        uint256 totalBits = _maps.length * 256;
-        require(totalBits >= registered && totalBits - registered < 256, 'incorrect no. of bitmaps provided');
-        attendanceMaps = _maps;
-        ended = true;
-        endedAt = now;
-        uint256 _totalAttended = 0;
-        // calculate total attended
-        for (uint256 i = 0; i < attendanceMaps.length; i++) {
-            uint256 map = attendanceMaps[i];
-            // brian kerninghan bit-counting method - O(log(n))
-            while (map != 0) {
-                map &= (map - 1);
-                _totalAttended++;
-            }
-        }
-        // since maps can contain more bits than there are registrants, we cap the value!
-        totalAttended = _totalAttended < registered ? _totalAttended : registered;
-
-        if (totalAttended > 0) {
-            payoutAmount = uint256(totalBalance()) / totalAttended;
-        }
-
-        emit FinalizeEvent(attendanceMaps, payoutAmount, endedAt);
-    }
->>>>>>> b511c93a
 }