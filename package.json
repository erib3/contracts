{
  "name": "@wearekickback/contracts",
  "version": "1.2.9",
  "description": "Kickback smart contracts",
  "main": "index.js",
  "publishConfig": {
    "access": "public"
  },
  "directories": {
    "doc": "doc",
    "test": "test"
  },
  "files": [
    "build/**",
    "contracts/**",
    "deployedAddresses.json"
  ],
  "scripts": {
    "truffle": "babel-node node_modules/.bin/truffle",
    "deploy:mainnet": "yarn truffle migrate --network mainnet && scripts/local/extractDeployedAddresses.js",
    "deploy:ropsten": "yarn truffle migrate --network ropsten && scripts/local/extractDeployedAddresses.js",
    "deploy:kovan": "yarn truffle migrate --network kovan && scripts/local/extractDeployedAddresses.js",
    "deploy:rinkeby": "yarn truffle migrate --network rinkeby && scripts/local/extractDeployedAddresses.js",
    "deploy:local": "yarn truffle migrate && scripts/local/updateOtherReposWithDeployerAddress.js",
    "cleanup": "yarn truffle networks --clean",
    "seed:party": "scripts/local/deployNewParty.js",
    "prepublishOnly": "yarn truffle compile && yarn cleanup && scripts/local/injectDeployedAddresses.js",
    "setup": "[[ -f .deployment.js ]] || cp .deployment-sample.js .deployment.js",
    "lint": "solhint contracts/**/*.sol",
    "test": "yarn truffle migrate --network test && yarn truffle test --network test",
    "coverage": "solidity-coverage",
    "sol-merger": "sol-merger './contracts/*.sol' ./build",
    "solgraph": "solgraph contracts/Conference.sol  > doc/Conference.dot && dot -Tpng doc/Conference.dot -o doc/Conference.png",
    "verify": "yarn truffle run verify"
  },
  "repository": {
    "type": "git",
    "url": "git+https://github.com/wearekickback/contracts.git"
  },
  "author": "",
  "license": "ISC",
  "bugs": {
    "url": "https://github.com/wearekickback/contracts/issues"
  },
  "homepage": "https://github.com/wearekickback/contracts#readme",
  "devDependencies": {
    "@digix/tempo": "^0.2.0",
    "axios": "^0.17.1",
    "babel-cli": "^6.26.0",
    "babel-preset-env": "^1.7.0",
    "chai": "^4.1.2",
    "chai-as-promised": "^7.1.1",
    "commander": "^2.18.0",
    "coveralls": "^3.0.2",
    "eth-gas-reporter": "^0.1.9",
    "ethereum-input-data-decoder": "0.0.3",
    "etherscan-api": "^3.0.11",
    "ethval": "^1.2.0",
    "faker": "^4.1.0",
    "moment": "^2.18.1",
    "prompt": "^1.0.0",
    "sol-merger": "^0.1.2",
    "solc": "^0.5.11",
    "solgraph": "^0.3.2",
    "solhint": "^2.0.0",
    "solidity-coverage": "^0.6.4",
<<<<<<< HEAD
    "truffle": "^5.1.0",
=======
    "truffle": "5.0.38",
>>>>>>> 5ff5be1a
    "truffle-hdwallet-provider": "^1.0.0-web3one.0",
    "truffle-plugin-verify": "^0.3.3",
    "uuid": "^3.0.1",
    "web3": "1.0.0-beta.33",
    "web3-utils": "^1.0.0-beta.36",
    "yargs": "^9.0.1"
  },
  "dependencies": {
    "@wearekickback/shared": "^1.14.0",
    "openzeppelin-solidity": "^2.3.0"
  },
  "engines": {
    "node": ">=8"
  }
}<|MERGE_RESOLUTION|>--- conflicted
+++ resolved
@@ -64,11 +64,7 @@
     "solgraph": "^0.3.2",
     "solhint": "^2.0.0",
     "solidity-coverage": "^0.6.4",
-<<<<<<< HEAD
     "truffle": "^5.1.0",
-=======
-    "truffle": "5.0.38",
->>>>>>> 5ff5be1a
     "truffle-hdwallet-provider": "^1.0.0-web3one.0",
     "truffle-plugin-verify": "^0.3.3",
     "uuid": "^3.0.1",
