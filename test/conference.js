<<<<<<< HEAD
require('babel-polyfill');
let Conference = artifacts.require("Conference.sol");
let InvitationRepository = artifacts.require("./InvitationRepository.sol");

=======
var Conference = artifacts.require("Conference.sol");
var invalid_jump_error = /Error: VM Exception while processing transaction: invalid JUMP/;
>>>>>>> eae99cce
contract('Conference', function(accounts) {
  it("should not send money directly", function(done){
    var meta;
    Conference.new().then(function(_meta) {
      meta = _meta;
      return meta.sendTransaction({
        from:accounts[1], value:web3.toWei(1, "ether")
      })
    }).catch(function(error){
      assert.match(error.toString(), invalid_jump_error);
    })
    .then(function() {
      assert.equal(web3.eth.getBalance(meta.address).toNumber(), 0)
    }).then(done).catch(done);
  })

  describe('on setLimitOfParticipants', function(){
    it('does not allow to register more than the limit', function(done){
      var transaction = Math.pow(10,18);
      var twitterHandle = '@bighero6';
      var meta;
      Conference.new().then(function(_meta) {
        meta = _meta;
        return meta.setLimitOfParticipants.sendTransaction(1)
      }).then(function() {
        return meta.register.sendTransaction(twitterHandle, {value:transaction});
      }).then(function() {
        return meta.registered.call();
      }).then(function(registered) {
        assert.equal(registered, 1)
        return meta.register.sendTransaction('anotherName', {from: accounts[1], value:transaction});
      }).then(function() {
        return meta.registered.call();
      }).then(function(registered) {
        assert.equal(registered.toString(), 1)
      }).then(done).catch(done);
    })

    it('returns only your deposit for multiple invalidations', function(done){
      var transaction = Math.pow(10,18);
      var twitterHandle = '@bighero6';
      var meta;
      var beforeAccountBalance;
      Conference.new().then(function(_meta) {
        meta = _meta;
        return meta.setLimitOfParticipants.sendTransaction(2)
      }).then(function() {
        return meta.register.sendTransaction(twitterHandle, {value:transaction});
      }).then(function() {
        return meta.register.sendTransaction('anotherName', {from: accounts[1], value:transaction});
      }).then(function() {
        return meta.registered.call();
      }).then(function(registered) {
        assert.equal(registered, 2)
        var invalidTransaction = (transaction / 2);
        beforeAccountBalance = web3.eth.getBalance(accounts[2]);
        // Over capacity as well as wrong deposit value.
        return meta.register.sendTransaction('anotherName', {from: accounts[2], value:invalidTransaction});
      }).then(function() {
        return meta.registered.call();
      }).then(function(registered) {
        assert.equal(web3.eth.getBalance(meta.address), 2 * transaction);
        // does not become exactly equal because it loses some gas.
        assert.equal(beforeAccountBalance > web3.eth.getBalance(accounts[2]), true);
      }).then(done).catch(done);
    })
  })

  describe('on creation', function(){
    it('has name', function(done){
      Conference.new().then(function(meta) {
        return meta.name.call()
      }).then(function(name) {
        assert.isNotNull(name);
      }).then(done).catch(done);
    })

    it('registered is zero', function(done){
      Conference.new().then(function(meta) {
        return meta.registered.call()
      }).then(function(value) {
        assert.equal(value, 0);
      }).then(done).catch(done);
    })

    it('attended is zero', function(done){
      Conference.new().then(function(meta) {
        return meta.attended.call()
      }).then(function(value) {
        assert.equal(value, 0);
      }).then(done).catch(done);
    })

    it('balance is zero', function(done){
      Conference.new().then(function(meta) {
        return meta.totalBalance.call()
      }).then(function(value) {
        assert.equal(value, 0);
      }).then(done).catch(done);
    })
  })

  describe('register with invitation', function(){
    it('allows registration only if invited', async function(){
      let twitterHandle = '@bighero6';
      let owner = accounts[0];
      let non_owner = accounts[1];
      let invitation = await InvitationRepository.new();
      var transaction = Math.pow(10,18);
      let invitation_code = web3.fromUtf8('1234567890');
      let encrypted_code = await invitation.encrypt.call(invitation_code);
      await invitation.add([encrypted_code], {from:owner});
      let conference = await Conference.new(600, invitation.address);
      await conference.registerWithInvitation(twitterHandle, invitation_code, {from:non_owner, value:transaction});
      let result = await invitation.report.call(invitation_code);
      assert.equal(result, non_owner);
    })

    it('does not allow registration if not invited', function(){

    })
  })

  describe('on registration', function(){
    it('increments registered', function(done){
      var account = accounts[0]
      var transaction = Math.pow(10,18);
      var twitterHandle = '@bighero6';
      var meta;
      Conference.new().then(function(_meta) {
        meta = _meta;
        return meta.register.sendTransaction(twitterHandle, {value:transaction});
      }).then(function() {
        return meta.registered.call();
      })
      .then(function(value){
        assert.equal(value, 1);
      })
      .then(done).catch(done);
    })

    it('increases balance', function(done){
      var account = accounts[0]
      var beforeContractBalance;
      var transaction = Math.pow(10,18);
      var twitterHandle = '@bighero6';
      var meta;
      Conference.new().then(function(_meta) {
        meta = _meta;
        beforeContractBalance = web3.eth.getBalance(meta.address);
        return meta.register.sendTransaction(twitterHandle, {value:transaction});
      }).then(function() {
        return meta.totalBalance.call();
      })
      .then(function(value){
        assert.equal(value.toString() - beforeContractBalance, transaction);
      })
      .then(done).catch(done);
    })

    it('isRegistered for the registered account is true', function(done){
      var account = accounts[0]
      var transaction = Math.pow(10,18);
      var twitterHandle = '@bighero6';
      var meta;
      Conference.new().then(function(_meta) {
        meta = _meta;
        return meta.register.sendTransaction(twitterHandle, {value:transaction});
      }).then(function() {
        return meta.isRegistered.call(account);
      })
      .then(function(value){
        assert.equal(value, true);
      })
      .then(done).catch(done);
    })

    it('isRegistered for the different account is not true', function(done){
      var transaction = Math.pow(10,18);
      var twitterHandle = '@bighero6';
      var meta;
      Conference.new().then(function(_meta) {
        meta = _meta;
        return meta.register.sendTransaction(twitterHandle, {from:accounts[0], value:transaction});
      }).then(function() {
        return meta.isRegistered.call(accounts[2]);
      })
      .then(function(value){
        assert.equal(value, false);
      })
      .then(done).catch(done);
    })

    it('cannot be registered if wrong amount of deposit is sent', function(done){
      var badTransaction = 5;
      var twitterHandle = '@bighero6';
      var meta;
      var beforeAccountBalance = web3.eth.getBalance(accounts[0])
      var beforeContractBalance;
      Conference.new().then(function(_meta){
        meta = _meta;
        beforeContractBalance = web3.eth.getBalance(meta.address)
        return meta.register.sendTransaction(twitterHandle, {from:accounts[0], value:badTransaction})
      }).then(function(){
        var  contractBalance = web3.eth.getBalance(meta.address)
        var  accountBalance = web3.eth.getBalance(accounts[0]);
        // Contract did not get any ether
        assert.equal(contractBalance.toString(), beforeContractBalance.toString());
        // Lost for some gas
        assert.notEqual(accountBalance.toString(), beforeAccountBalance.toString());
      }).then(function() {
        return meta.isRegistered.call(accounts[0]);
      }).then(function(value){
        assert.equal(value, false);
      }).then(done).catch(done);
    })
  })

  describe('on attend', function(){
    it('isAttended is true if owner calls attend function', function(done){
      var transaction = Math.pow(10,18);
      var twitterHandle = '@bighero6';
      var owner = accounts[0]
      var meta;
      Conference.new().then(function(_meta) {
        meta = _meta;
        return meta.register.sendTransaction(twitterHandle, {from:accounts[1], value:transaction});
      }).then(function() {
        return meta.attend.sendTransaction([accounts[1]], {from:owner})
      }).
      then(function(){
        return meta.isAttended.call(accounts[1])
      })
      .then(function(value){
        assert.equal(value, true)
      }).then(function(){
        return meta.attended.call()
      }).then(function(value){
        assert.equal(value, 1)
      })
      .then(done).catch(done);
    })

    it('isAttended is false if non owner calls attend function', function(done){
      var transaction = Math.pow(10,18);
      var twitterHandle = '@bighero6';
      var meta;
      var owner = accounts[0]
      Conference.new().then(function(_meta) {
        meta = _meta;
        return meta.register.sendTransaction(twitterHandle, {value:transaction});
      }).then(function() {
        return meta.attend.sendTransaction([accounts[1]], {from:accounts[1]})
      }).then(function(){
        return meta.isAttended.call(accounts[1])
      }).then(function(value){
        assert.equal(value, false)
      }).then(function(){
        return meta.attended.call()
      }).then(function(value){
        assert.equal(value, 0)
        return meta.participants.call(accounts[1]);
      }).then(function(participant){
        assert.equal(participant[2], false)
      })
      .then(done).catch(done);
    })

    it('isAttended is false if attended function for the account is not called', function(done){
      var transaction = Math.pow(10,18);
      var twitterHandle = '@bighero6';
      var meta;
      Conference.new().then(function(_meta) {
        meta = _meta;
        return meta.register.sendTransaction(twitterHandle, {value:transaction});
      }).then(function() {
        return meta.isAttended.call(accounts[0])
      }).then(function(value){
        assert.equal(value, false)
      })
      .then(done).catch(done);
    })
  })

  describe('on payback', function(){
    // This test is very flakey. Fails when run all together but passes when run alone.
    it('cannot withdraw if non owner calls', function(done){
      var meta
      var deposit = web3.toWei(1, "ether");
      var gas = 1000000;
      var previousBalances = [];
      var twitterHandle = '@bighero6';
      var owner = accounts[0];
      var nonOwner = accounts[1];
      var registered = accounts[2]
      Conference.new().then(function(_meta) {
        meta = _meta;
        return meta.register.sendTransaction(twitterHandle, {from:registered, value:deposit, gas:gas})
      }).then(function(){
        // contract gets 1 ether
        assert.equal( web3.eth.getBalance(meta.address), web3.toWei(1, "ether"))
        return meta.attend.sendTransaction([registered], {gas:gas})
      }).then(function(){
        return meta.payback.sendTransaction({from:nonOwner, gas:gas})
      }).then(function(){
        previousBalances[0] = web3.eth.getBalance(registered);
        return meta.withdraw.sendTransaction({from:registered, gas:gas})
      }).then(function(transaction){
        var receipt = web3.eth.getTransactionReceipt(transaction)
        // money is still left on contract
        assert.equal(web3.eth.getBalance(meta.address).toNumber(), web3.toWei(1, "ether"))
      })
      .then(done).catch(done);
    })

    it('cannot withdraw if you did not attend', function(done){
      var meta
      var transaction = web3.toWei(1, "ether");
      var gas = 1000000;
      var previousBalances = [];
      var twitterHandle = '@bighero6';
      var notAttended = accounts[2];
      var attended = accounts[1];
      var owner = accounts[0];

      Conference.new().then(function(_meta) {
        meta = _meta;
        return meta.register.sendTransaction(twitterHandle, {from:attended, value:transaction, gas:gas})
      }).then(function(){
        // contract gets 1 ether
        assert.equal( web3.eth.getBalance(meta.address), web3.toWei(1, "ether"))
        return meta.attend.sendTransaction([attended], {gas:gas})
      }).then(function(){
        return meta.payback.sendTransaction({from:owner, gas:gas})
      }).then(function(){
        previousBalances[0] = web3.eth.getBalance(notAttended);
        return meta.withdraw.sendTransaction({from:notAttended, gas:gas})
      }).then(function(transaction){
        // money is still left on contract
        assert.equal(web3.eth.getBalance(meta.address).toNumber(), web3.toWei(1, "ether"))
      })
      .then(done).catch(done);
    })

    it('can withdraw if you attend', function(done){
      var meta = Conference.deployed();
      var transaction = web3.toWei(1, "ether");
      var gas = 1000000;
      var previousBalances = [];
      var twitterHandle = '@bighero6';

      var balanceDiff = function(index){
        var realDiff = web3.fromWei(web3.eth.getBalance(accounts[index]).minus(previousBalances[index]), "ether");
        var roundedDiff = Math.round(realDiff * 10) / 10;
        return roundedDiff;
      }
      Conference.new().then(function(_meta) {
        meta = _meta;
        return meta.register.sendTransaction(twitterHandle, {from:accounts[0], value:transaction, gas:gas})
      }).then(function() {
        return meta.register.sendTransaction('@Cpt_Reliable', {from:accounts[1], value:transaction, gas:gas})
      }).then(function(){
        return meta.register.sendTransaction('@FLAKEY_99p', {from:accounts[2], value:transaction, gas:gas})
      }).then(function(){
        // contract gets 3 ethers
        assert.equal( web3.eth.getBalance(meta.address), web3.toWei(3, "ether"))
        // only account 0 and 1 attend
      }).then(function(){
        return meta.attend.sendTransaction([accounts[0]], {gas:gas})
      }).then(function(){
        return meta.attend.sendTransaction([accounts[1]], {gas:gas})
      }).then(function(){
        return meta.payback.sendTransaction({from:accounts[0], gas:gas})
      }).then(function(){
        previousBalances[0] = web3.eth.getBalance(accounts[0]);
        previousBalances[1] = web3.eth.getBalance(accounts[1]);
        previousBalances[2] = web3.eth.getBalance(accounts[2]);
        return meta.withdraw.sendTransaction({from:accounts[0]})
      }).then(function(transaction){
        assert.equal(balanceDiff(0), 1.5)
        return meta.withdraw.sendTransaction({from:accounts[1]})
      }).then(function(transaction){
        assert.equal(balanceDiff(1), 1.5)
        return meta.withdraw.sendTransaction({from:accounts[2]})
      }).then(function(transaction){
        assert.equal(balanceDiff(2), 0)
        // no money is left on contract
        assert.equal(web3.eth.getBalance(meta.address).toNumber(), web3.toWei(0, "ether"))
        return meta.participants.call(accounts[0]);
      }).then(function(participant){
        // Got some money
        assert.equal(participant[3], web3.toWei(1.5, "ether"))
        assert.equal(participant[4], true)
        return meta.participants.call(accounts[1]);
      }).then(function(participant){
        // Got some money
        assert.equal(participant[3], web3.toWei(1.5, "ether"))
        assert.equal(participant[4], true)
        return meta.participants.call(accounts[2]);
      }).then(function(participant){
        // Got no money
        assert.equal(participant[3], 0)
        assert.equal(participant[4], false)
      }).then(done).catch(done);
    })

    it('cannot register any more', function(done){
      var meta;
      var transaction = web3.toWei(1, "ether");
      var gas = 1000000;
      var twitterHandle = '@bighero6';
      var owner = accounts[0];
      var currentRegistered;

      Conference.new().then(function(_meta) {
        meta = _meta;
        return meta.register.sendTransaction(twitterHandle, {from:accounts[0], value:transaction, gas:gas})
      }).then(function(){
        // contract gets 1 ether
        assert.equal( web3.eth.getBalance(meta.address), web3.toWei(1, "ether"))
        return meta.attend.sendTransaction([accounts[0]], {gas:gas})
      }).then(function(){
        return meta.payback.sendTransaction({from:owner, gas:gas})
      }).then(function(){
        return meta.registered.call()
      }).then(function(registered){
        currentRegistered = registered
        return meta.register.sendTransaction('some handler', {from:accounts[1], value:transaction, gas:gas})
      }).then(function(){
        return meta.registered.call()
      }).then(function(registered){
        assert.equal(currentRegistered.toNumber(), registered.toNumber())
      }).then(function(){
        return meta.ended.call()
      }).then(function(ended){
        assert.equal(ended, true)
      })
      .then(done).catch(done);
    })
  })

  describe('on cancel', function(){
    it('cannot be canceld if non owner calls', function(done){
      var meta
      var transaction = web3.toWei(1, "ether");
      var gas = 1000000;
      var previousBalances = [];
      var twitterHandle = '@bighero6';
      var nonOwner = accounts[1];

      Conference.new().then(function(_meta) {
        meta = _meta;
        return meta.register.sendTransaction(twitterHandle, {from:accounts[0], value:transaction, gas:gas})
      }).then(function(){
        // contract gets 1 ether
        assert.equal( web3.eth.getBalance(meta.address), web3.toWei(1, "ether"))
        // only account 0 and 1 attend
      }).then(function(){
        previousBalances[0] = web3.eth.getBalance(accounts[0]);
        return meta.cancel.sendTransaction({from:nonOwner, gas:gas})
      }).then(function(){
        // money is still left on contract
        assert.equal(web3.eth.getBalance(meta.address).toNumber(), web3.toWei(1, "ether"))
        // did not get deposit back
        assert.equal(previousBalances[0].toNumber(), web3.eth.getBalance(accounts[0]).toNumber())
      })
      .then(done).catch(done);
    })

    it('everybody receives refund', function(done){
      var meta
      var transaction = web3.toWei(1, "ether");
      var gas = 1000000;
      var previousBalances = [];
      var twitterHandle = '@bighero6';

      var balanceDiff = function(index){
        var realDiff = web3.fromWei(web3.eth.getBalance(accounts[index]).minus(previousBalances[index]), "ether");
        // Ignore small diff introduced by gas price;
        var roundedDiff = Math.round(realDiff * 10) / 10;
        return roundedDiff;
      }
      // 3 registrations
      Conference.new().then(function(_meta) {
        meta = _meta;
        return meta.register.sendTransaction(twitterHandle, {from:accounts[0], value:transaction, gas:gas})
      }).then(function() {
        return meta.register.sendTransaction('@Cpt_Reliable', {from:accounts[1], value:transaction, gas:gas})
      }).then(function(){
        return meta.register.sendTransaction('@FLAKEY_99p', {from:accounts[2], value:transaction, gas:gas})
      }).then(function(){
        // contract gets 3 ethers
        assert.equal( web3.eth.getBalance(meta.address), web3.toWei(3, "ether"))
        // only account 0 and 1 attend
      }).then(function(){
        return meta.attend.sendTransaction([accounts[0], accounts[1]], {gas:gas})
      }).then(function(){
        previousBalances[0] = web3.eth.getBalance(accounts[0]);
        previousBalances[1] = web3.eth.getBalance(accounts[1]);
        previousBalances[2] = web3.eth.getBalance(accounts[2]);
        return meta.cancel.sendTransaction({from:accounts[0], gas:gas})
      }).then(function(){
        return meta.withdraw.sendTransaction({from:accounts[0], gas:gas})
      }).then(function(){
        return meta.withdraw.sendTransaction({from:accounts[1], gas:gas})
      }).then(function(){
        return meta.withdraw.sendTransaction({from:accounts[2], gas:gas})
      }).then(function(){
        // no money is left on contract
        assert.equal(web3.eth.getBalance(meta.address).toNumber(), web3.toWei(0, "ether"))
        // got deposit back
        assert.equal(balanceDiff(0), 1)
        assert.equal(balanceDiff(1), 1)
        assert.equal(balanceDiff(2), 1)
      })
      .then(done).catch(done);
    })

    it('cannot register any more', function(done){
      var meta;
      var transaction = web3.toWei(1, "ether");
      var gas = 1000000;
      var twitterHandle = '@bighero6';
      var owner = accounts[0];
      var currentRegistered;

      Conference.new().then(function(_meta) {
        meta = _meta;
      }).then(function(){
        return meta.cancel.sendTransaction({from:owner, gas:gas})
      }).then(function(){
        return meta.registered.call()
      }).then(function(registered){
        currentRegistered = registered
        return meta.register.sendTransaction('some handler', {from:accounts[1], value:transaction, gas:gas})
      }).then(function(){
        return meta.registered.call()
      }).then(function(registered){
        assert.equal(currentRegistered.toNumber(), registered.toNumber())
      }).then(function(){
        return meta.ended.call()
      }).then(function(ended){
        assert.equal(ended, true)
      })
      .then(done).catch(done);
    })

    it('cannot be canceled if the event is already ended', function(done){
      var meta;
      var transaction = web3.toWei(1, "ether");
      var gas = 1000000;
      var twitterHandle = '@bighero6';
      var owner = accounts[0];
      var currentRegistered;

      Conference.new().then(function(_meta) {
        meta = _meta;
        return meta.register.sendTransaction(twitterHandle, {from:accounts[0], value:transaction, gas:gas})
      }).then(function(){
        // contract gets 1 ether
        assert.equal( web3.eth.getBalance(meta.address), web3.toWei(1, "ether"))
        return meta.attend.sendTransaction([accounts[0]], {gas:gas})
      }).then(function(){
        return meta.payback.sendTransaction({from:owner, gas:gas})
      }).then(function(){
        return meta.registered.call()
      }).then(function(registered){
        currentRegistered = registered
        return meta.cancel.sendTransaction()
      }).then(function(){
        return meta.registered.call()
      }).then(function(registered){
        assert.equal(currentRegistered.toNumber(), registered.toNumber())
      }).then(function(){
        return meta.ended.call()
      }).then(function(ended){
        assert.equal(ended, true)
      })
      .then(done).catch(done);

    })
  })

  describe('on withdraw', function(){
    it('cannot withdraw if no payout', function(done){
      var meta
      var transaction = web3.toWei(1, "ether");
      var gas = 1000000;
      var previousBalances = [];
      var twitterHandle = '@bighero6';
      var owner = accounts[0];
      var registered = accounts[1];
      var notRegistered = accounts[2];
      Conference.new().then(function(_meta) {
        meta = _meta;
        return meta.register.sendTransaction(twitterHandle, {from:registered, value:transaction, gas:gas})
      }).then(function(){
        assert.equal( web3.eth.getBalance(meta.address), web3.toWei(1, "ether"))
      }).then(function(){
        return meta.cancel({from:owner, gas:gas})
      }).then(function(cancel_result){
        previousBalances[0] = web3.eth.getBalance(notRegistered);
        return meta.withdraw({from:notRegistered, gas:gas})
      }).then(function(result){
        // money is still left on contract
        assert.equal(web3.eth.getBalance(meta.address).toNumber(), web3.toWei(1, "ether"))
      })
      .then(done).catch(done);
    })

    it('cannot withdraw twice', function(done){
      var meta
      var transaction = web3.toWei(1, "ether");
      var gas = 1000000;
      var twitterHandle = '@bighero6';
      var owner = accounts[0];
      var registered = accounts[1];
      Conference.new().then(function(_meta) {
        meta = _meta;
        return meta.register.sendTransaction(twitterHandle, {from:owner, value:transaction, gas:gas})
      }).then(function(){
        return meta.register.sendTransaction(twitterHandle, {from:registered, value:transaction, gas:gas})
      }).then(function(){
        assert.equal( web3.eth.getBalance(meta.address), web3.toWei(2, "ether"))
      }).then(function(){
        return meta.cancel.sendTransaction({from:owner, gas:gas})
      }).then(function(){
        return meta.withdraw.sendTransaction({from:registered, gas:gas})
      }).then(function(transaction){
        return meta.withdraw.sendTransaction({from:registered, gas:gas})
      }).then(function(transaction){
        // only 1 ether is taken out
        assert.equal(web3.eth.getBalance(meta.address).toNumber(), web3.toWei(1, "ether"))
      })
      .then(done).catch(done);
    })
  })

  describe('on clear', function(){
    it('default cooling period is 1 week', function(done){
      Conference.new().then(function(meta) {
        return meta.coolingPeriod.call();
      }).then(function(coolingPeriod){
        assert.equal(coolingPeriod.toNumber(), 1 * 60 * 60 * 24 * 7)
      })
      .then(done).catch(done);
    })

    it('cooling period can be set', function(done){
      Conference.new(10, 0).then(function(meta) {
        return meta.coolingPeriod.call();
      }).then(function(coolingPeriod){
        assert.equal(coolingPeriod.toNumber(), 10)
      })
      .then(done).catch(done);
    })

    it('cannot be cleared by non owner', function(done){
      let meta;
      var transaction = Math.pow(10,18);
      let owner = accounts[0]
      let nonOwner = accounts[1]
      Conference.new(10, 0).then(function(_meta) {
        meta = _meta
        return meta.register.sendTransaction('one', {value:transaction});
      }).then(function(){
        assert.equal( web3.eth.getBalance(meta.address), web3.toWei(1, "ether"))
        return meta.clear.sendTransaction('one', {from:nonOwner});
      }).then(function(){
        assert.equal(web3.eth.getBalance(meta.address).toNumber(), web3.toWei(1, "ether"))
      })
      .then(done).catch(done);
    })

    it('cannot be cleared if event is not ended', function(done){
      let meta;
      var transaction = Math.pow(10,18);
      let owner = accounts[0]
      Conference.new().then(function(_meta) {
        meta = _meta
        return meta.register.sendTransaction('one', {value:transaction});
      }).then(function(){
        assert.equal( web3.eth.getBalance(meta.address), web3.toWei(1, "ether"))
        return meta.clear.sendTransaction('one', {from:owner});
      }).then(function(){
        assert.equal(web3.eth.getBalance(meta.address).toNumber(), web3.toWei(1, "ether"))
      })
      .then(done).catch(done);
    })

    it('cannot be cleared if cooling period is not passed', function(done){
      let meta;
      var transaction = Math.pow(10,18);
      let owner = accounts[0]
      Conference.new().then(function(_meta) {
        meta = _meta
        return meta.register.sendTransaction('one', {value:transaction});
      }).then(function(){
        return meta.cancel.sendTransaction({from:owner});
      }).then(function(){
        return meta.ended.call()
      }).then(function(ended){
        assert.equal(ended, true)
        assert.equal( web3.eth.getBalance(meta.address), web3.toWei(1, "ether"))
        return meta.clear.sendTransaction('one', {from:owner});
      }).then(function(){
        assert.equal(web3.eth.getBalance(meta.address).toNumber(), web3.toWei(1, "ether"))
      })
      .then(done).catch(done);
    })

    it('owner receives the remaining if cooling period is passed', function(done){
      let meta;
      var transaction = Math.pow(10,18);
      let owner = accounts[0]
      Conference.new(1, 0).then(function(_meta) {
        meta = _meta
        return meta.register.sendTransaction('one', {value:transaction});
      }).then(function(){
        return meta.cancel.sendTransaction({from:owner});
      }).then(function(){
        return meta.ended.call()
      }).then(function(ended){
        assert.equal(ended, true)
        assert.equal(web3.eth.getBalance(meta.address), web3.toWei(1, "ether"))
        var previousBalance = web3.eth.getBalance(owner);
        setTimeout(function(){
          meta.clear.sendTransaction('one', {from:owner}).then(function(transaction){
            var receipt = web3.eth.getTransactionReceipt(transaction)
            assert.equal(web3.eth.getBalance(meta.address).toNumber(), web3.toWei(0, "ether"))
            done()
          }).catch(done)
        }, 2000)
      }).catch(done);
    })
  })
})

// Just a generic test to check Ether transaction is working;
// contract('Transaction test', function(accounts) {
//   it('shold send ether from one account to another', function(done){
//     var before0 = web3.eth.getBalance(accounts[0]);
//     var before1 = web3.eth.getBalance(accounts[1]);
//     var gas = 21000; // gas price taken from the log of testrpc
//     web3.eth.sendTransaction({from:accounts[0], to:accounts[1], gas:gas, value: web3.toWei(100, "ether")}, function(){
//       var after0 = web3.eth.getBalance(accounts[0]);
//       var after1 = web3.eth.getBalance(accounts[1]);
//       assert.equal( after0.minus(before0).plus(gas).toNumber(), web3.toWei(-100, "ether"));
//       assert.equal( after1.minus(before1).toNumber() , web3.toWei(100, "ether"));
//       done();
//     })
//   })
// })

// Testing them from `truffle console`
// var meta = Conference.deployed();
// web3.eth.defaultAccount = web3.eth.accounts[0];
// meta.registered.call().then(function(value) {
//   console.log('value', value.toString());
// })<|MERGE_RESOLUTION|>--- conflicted
+++ resolved
@@ -1,12 +1,8 @@
-<<<<<<< HEAD
 require('babel-polyfill');
 let Conference = artifacts.require("Conference.sol");
 let InvitationRepository = artifacts.require("./InvitationRepository.sol");
-
-=======
-var Conference = artifacts.require("Conference.sol");
-var invalid_jump_error = /Error: VM Exception while processing transaction: invalid JUMP/;
->>>>>>> eae99cce
+let invalid_jump_error = /Error: VM Exception while processing transaction: invalid JUMP/;
+
 contract('Conference', function(accounts) {
   it("should not send money directly", function(done){
     var meta;
